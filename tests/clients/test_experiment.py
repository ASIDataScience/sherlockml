# Copyright 2018-2019 Faculty Science Limited
#
# Licensed under the Apache License, Version 2.0 (the "License");
# you may not use this file except in compliance with the License.
# You may obtain a copy of the License at
#
#    http://www.apache.org/licenses/LICENSE-2.0
#
# Unless required by applicable law or agreed to in writing, software
# distributed under the License is distributed on an "AS IS" BASIS,
# WITHOUT WARRANTIES OR CONDITIONS OF ANY KIND, either express or implied.
# See the License for the specific language governing permissions and
# limitations under the License.


from datetime import datetime
from uuid import uuid4

import pytest
from marshmallow import ValidationError
from pytz import UTC

from faculty.clients.base import Conflict
from faculty.clients.experiment import (
    CreateRunSchema,
    Experiment,
    ExperimentClient,
    ExperimentRun,
    ExperimentRunDataSchema,
    ExperimentRunSchema,
    ExperimentRunStatus,
    ExperimentSchema,
    ListExperimentRunsResponse,
    ListExperimentRunsResponseSchema,
    Metric,
    MetricSchema,
    Page,
    PageSchema,
    Pagination,
    PaginationSchema,
<<<<<<< HEAD
=======
    Param,
    ParamConflict,
    ParamSchema,
>>>>>>> 120f4c29
    Tag,
    TagSchema,
)

PROJECT_ID = uuid4()
EXPERIMENT_ID = 661
EXPERIMENT_RUN_ID = uuid4()
CREATED_AT = datetime(2018, 3, 10, 11, 32, 6, 247000, tzinfo=UTC)
CREATED_AT_STRING = "2018-03-10T11:32:06.247Z"
LAST_UPDATED_AT = datetime(2018, 3, 10, 11, 32, 30, 172000, tzinfo=UTC)
LAST_UPDATED_AT_STRING = "2018-03-10T11:32:30.172Z"
DELETED_AT = datetime(2018, 3, 10, 11, 37, 42, 482000, tzinfo=UTC)
DELETED_AT_STRING = "2018-03-10T11:37:42.482Z"

EXPERIMENT = Experiment(
    id=EXPERIMENT_ID,
    name="experiment name",
    description="experiment description",
    artifact_location="https://example.com",
    created_at=CREATED_AT,
    last_updated_at=LAST_UPDATED_AT,
    deleted_at=DELETED_AT,
)
EXPERIMENT_BODY = {
    "experimentId": EXPERIMENT_ID,
    "name": EXPERIMENT.name,
    "description": EXPERIMENT.description,
    "artifactLocation": EXPERIMENT.artifact_location,
    "createdAt": CREATED_AT_STRING,
    "lastUpdatedAt": LAST_UPDATED_AT_STRING,
    "deletedAt": DELETED_AT_STRING,
}

RUN_STARTED_AT = datetime(2018, 3, 10, 11, 39, 12, 110000, tzinfo=UTC)
RUN_STARTED_AT_NO_TIMEZONE = datetime(2018, 3, 10, 11, 39, 12, 110000)
RUN_STARTED_AT_STRING_PYTHON = "2018-03-10T11:39:12.110000+00:00"
RUN_STARTED_AT_STRING_JAVA = "2018-03-10T11:39:12.11Z"
RUN_ENDED_AT = datetime(2018, 3, 10, 11, 39, 15, 110000, tzinfo=UTC)
RUN_ENDED_AT_STRING = "2018-03-10T11:39:15.11Z"

TAG = Tag(key="tag-key", value="tag-value")
TAG_BODY = {"key": "tag-key", "value": "tag-value"}

EXPERIMENT_RUN = ExperimentRun(
    id=EXPERIMENT_RUN_ID,
    experiment_id=EXPERIMENT.id,
    artifact_location="faculty:",
    status=ExperimentRunStatus.RUNNING,
    started_at=RUN_STARTED_AT,
    ended_at=RUN_ENDED_AT,
    deleted_at=DELETED_AT,
    tags=[TAG],
)
EXPERIMENT_RUN_BODY = {
    "experimentId": EXPERIMENT.id,
    "runId": str(EXPERIMENT_RUN_ID),
    "artifactLocation": "faculty:",
    "status": "running",
    "startedAt": RUN_STARTED_AT_STRING_JAVA,
    "endedAt": RUN_ENDED_AT_STRING,
    "deletedAt": DELETED_AT_STRING,
    "tags": [TAG_BODY],
}
TAG = Tag(key="tag-key", value="tag-value")
TAG_BODY = {"key": "tag-key", "value": "tag-value"}

OTHER_TAG = Tag(key="other-tag-key", value="other-tag-value")
OTHER_TAG_BODY = {"key": "other-tag-key", "value": "other-tag-value"}

PARAM = Param(key="param-key", value="param-value")
PARAM_BODY = {"key": "param-key", "value": "param-value"}

METRIC_TIMESTAMP = datetime(2018, 3, 12, 16, 20, 22, 122000, tzinfo=UTC)
METRIC_TIMESTAMP_STRING_JAVA = "2018-03-12T16:20:22.122Z"
METRIC_TIMESTAMP_STRING_PYTHON = "2018-03-12T16:20:22.122000+00:00"
METRIC = Metric(key="metric-key", value=123, timestamp=METRIC_TIMESTAMP)
METRIC_BODY = {
    "key": "metric-key",
    "value": 123.0,
    "timestamp": METRIC_TIMESTAMP_STRING_PYTHON,
}

EXPERIMENT_RUN_DATA_BODY = {
    "metrics": [METRIC_BODY],
    "params": [PARAM_BODY],
    "tags": [TAG_BODY],
}


PAGE = Page(start=3, limit=10)
PAGE_BODY = {"start": PAGE.start, "limit": PAGE.limit}

PAGINATION = Pagination(
    start=20,
    size=10,
    previous=Page(start=10, limit=10),
    next=Page(start=30, limit=10),
)
PAGINATION_BODY = {
    "start": PAGINATION.start,
    "size": PAGINATION.size,
    "previous": {
        "start": PAGINATION.previous.start,
        "limit": PAGINATION.previous.limit,
    },
    "next": {"start": PAGINATION.next.start, "limit": PAGINATION.next.limit},
}

LIST_EXPERIMENT_RUNS_RESPONSE = ListExperimentRunsResponse(
    runs=[EXPERIMENT_RUN], pagination=PAGINATION
)
LIST_EXPERIMENT_RUNS_RESPONSE_BODY = {
    "runs": [EXPERIMENT_RUN_BODY],
    "pagination": PAGINATION_BODY,
}


def test_tag_schema():
    data = TagSchema().load(TAG_BODY)
    assert data == TAG


def test_experiment_schema():
    data = ExperimentSchema().load(EXPERIMENT_BODY)
    assert data == EXPERIMENT


def test_experiment_schema_nullable_deleted_at():
    body = EXPERIMENT_BODY.copy()
    body["deletedAt"] = None
    data = ExperimentSchema().load(body)
    assert data.deleted_at is None


def test_experiment_schema_invalid():
    with pytest.raises(ValidationError):
        ExperimentSchema().load({})


@pytest.mark.parametrize(
    "data_key, field", [("endedAt", "ended_at"), ("deletedAt", "deleted_at")]
)
def test_experiment_run_schema_nullable_field(data_key, field):
    body = EXPERIMENT_RUN_BODY.copy()
    del body[data_key]
    data = ExperimentRunSchema().load(body)
    assert getattr(data, field) is None


@pytest.mark.parametrize(
    "started_at",
    [RUN_STARTED_AT, RUN_STARTED_AT_NO_TIMEZONE],
    ids=["timezone", "no timezone"],
)
@pytest.mark.parametrize("artifact_location", [None, "faculty:project-id"])
def test_create_run_schema(started_at, artifact_location):
    data = CreateRunSchema().dump(
        {"started_at": started_at, "artifact_location": artifact_location}
    )
    assert data == {
        "startedAt": RUN_STARTED_AT_STRING_PYTHON,
        "artifactLocation": artifact_location,
    }


def test_experiment_run_schema():
    data = ExperimentRunSchema().load(EXPERIMENT_RUN_BODY)
    assert data == EXPERIMENT_RUN


def test_experiment_run_metric_schema():
    data = MetricSchema().load(METRIC_BODY)
    assert data == METRIC


def test_experiment_run_param_schema():
    data = ParamSchema().load(PARAM_BODY)
    assert data == PARAM


def test_experiment_run_tag_schema():
    data = TagSchema().load(TAG_BODY)
    assert data == TAG


def test_experiment_run_data_schema():
    data = ExperimentRunDataSchema().dump(
        {"metrics": [METRIC], "params": [PARAM], "tags": [TAG]}
    )
    assert data == EXPERIMENT_RUN_DATA_BODY


def test_experiment_run_data_schema_empty():
    data = ExperimentRunDataSchema().dump({})
    assert data == {}


def test_experiment_run_data_schema_multiple():
    data = ExperimentRunDataSchema().dump({"tags": [TAG, OTHER_TAG]})
    assert data == {"tags": [TAG_BODY, OTHER_TAG_BODY]}


@pytest.mark.parametrize("description", [None, "experiment description"])
@pytest.mark.parametrize("artifact_location", [None, "s3://mybucket"])
def test_experiment_client_create(mocker, description, artifact_location):
    mocker.patch.object(ExperimentClient, "_post", return_value=EXPERIMENT)
    schema_mock = mocker.patch("faculty.clients.experiment.ExperimentSchema")

    client = ExperimentClient(mocker.Mock())
    returned_experiment = client.create(
        PROJECT_ID, "experiment name", description, artifact_location
    )
    assert returned_experiment == EXPERIMENT

    schema_mock.assert_called_once_with()
    ExperimentClient._post.assert_called_once_with(
        "/project/{}/experiment".format(PROJECT_ID),
        schema_mock.return_value,
        json={
            "name": "experiment name",
            "description": description,
            "artifactLocation": artifact_location,
        },
    )


def test_experiment_client_get(mocker):
    mocker.patch.object(ExperimentClient, "_get", return_value=EXPERIMENT)
    schema_mock = mocker.patch("faculty.clients.experiment.ExperimentSchema")

    client = ExperimentClient(mocker.Mock())
    returned_experiment = client.get(PROJECT_ID, EXPERIMENT.id)
    assert returned_experiment == EXPERIMENT

    schema_mock.assert_called_once_with()
    ExperimentClient._get.assert_called_once_with(
        "/project/{}/experiment/{}".format(PROJECT_ID, EXPERIMENT.id),
        schema_mock.return_value,
    )


def test_experiment_client_list(mocker):
    mocker.patch.object(ExperimentClient, "_get", return_value=[EXPERIMENT])
    schema_mock = mocker.patch("faculty.clients.experiment.ExperimentSchema")

    client = ExperimentClient(mocker.Mock())
    assert client.list(PROJECT_ID) == [EXPERIMENT]

    schema_mock.assert_called_once_with(many=True)
    ExperimentClient._get.assert_called_once_with(
        "/project/{}/experiment".format(PROJECT_ID), schema_mock.return_value
    )


def test_experiment_create_run(mocker):
    mocker.patch.object(ExperimentClient, "_post", return_value=EXPERIMENT_RUN)
    request_schema_mock = mocker.patch(
        "faculty.clients.experiment.CreateRunSchema"
    )
    dump_mock = request_schema_mock.return_value.dump
    response_schema_mock = mocker.patch(
        "faculty.clients.experiment.ExperimentRunSchema"
    )
    started_at = mocker.Mock()
    artifact_location = mocker.Mock()

    client = ExperimentClient(mocker.Mock())
    returned_run = client.create_run(
        PROJECT_ID,
        EXPERIMENT_ID,
        started_at,
        artifact_location=artifact_location,
    )
    assert returned_run == EXPERIMENT_RUN

    request_schema_mock.assert_called_once_with()
    dump_mock.assert_called_once_with(
        {
            "started_at": started_at,
            "artifact_location": artifact_location,
            "tags": [],
        }
    )
    response_schema_mock.assert_called_once_with()
    ExperimentClient._post.assert_called_once_with(
        "/project/{}/experiment/{}/run".format(PROJECT_ID, EXPERIMENT_ID),
        response_schema_mock.return_value,
        json=dump_mock.return_value,
    )


def test_experiment_client_get_run(mocker):
    mocker.patch.object(ExperimentClient, "_get", return_value=EXPERIMENT_RUN)
    schema_mock = mocker.patch(
        "faculty.clients.experiment.ExperimentRunSchema"
    )

    client = ExperimentClient(mocker.Mock())
    returned_run = client.get_run(PROJECT_ID, EXPERIMENT_RUN_ID)
    assert returned_run == EXPERIMENT_RUN

    schema_mock.assert_called_once_with()
    ExperimentClient._get.assert_called_once_with(
        "/project/{}/run/{}".format(PROJECT_ID, EXPERIMENT_RUN_ID),
        schema_mock.return_value,
    )


def test_list_runs_schema(mocker):
    data = ListExperimentRunsResponseSchema().load(
        LIST_EXPERIMENT_RUNS_RESPONSE_BODY
    )
    assert data == LIST_EXPERIMENT_RUNS_RESPONSE


def test_page_schema():
    data = PageSchema().load(PAGE_BODY)
    assert data == PAGE


def test_pagination_schema():
    data = PaginationSchema().load(PAGINATION_BODY)
    assert data == PAGINATION


@pytest.mark.parametrize("field", ["previous", "next"])
def test_pagination_schema_nullable_field(field):
    body = PAGINATION_BODY.copy()
    del body[field]
    data = PaginationSchema().load(body)
    assert getattr(data, field) is None


def test_experiment_client_list_runs_all(mocker):
    mocker.patch.object(
        ExperimentClient, "_get", return_value=LIST_EXPERIMENT_RUNS_RESPONSE
    )
    schema_mock = mocker.patch(
        "faculty.clients.experiment.ListExperimentRunsResponseSchema"
    )

    client = ExperimentClient(mocker.Mock())
    list_result = client.list_runs(PROJECT_ID)
    assert list_result == LIST_EXPERIMENT_RUNS_RESPONSE

    schema_mock.assert_called_once_with()
    ExperimentClient._get.assert_called_once_with(
        "/project/{}/run".format(PROJECT_ID),
        schema_mock.return_value,
        params=[],
    )


def test_experiment_client_list_runs_experiments_filter(mocker):
    mocker.patch.object(
        ExperimentClient, "_get", return_value=LIST_EXPERIMENT_RUNS_RESPONSE
    )
    schema_mock = mocker.patch(
        "faculty.clients.experiment.ListExperimentRunsResponseSchema"
    )

    client = ExperimentClient(mocker.Mock())
    list_result = client.list_runs(PROJECT_ID, experiment_ids=[123, 456])
    assert list_result == LIST_EXPERIMENT_RUNS_RESPONSE
    schema_mock.assert_called_once_with()
    ExperimentClient._get.assert_called_once_with(
        "/project/{}/run".format(PROJECT_ID),
        schema_mock.return_value,
        params=[("experimentId", 123), ("experimentId", 456)],
    )


def test_experiment_client_list_runs_experiments_filter_empty(mocker):
    client = ExperimentClient(mocker.Mock())
    list_result = client.list_runs(PROJECT_ID, experiment_ids=[])

    assert list_result == ListExperimentRunsResponse(
        runs=[],
        pagination=Pagination(start=0, size=0, previous=None, next=None),
    )


def test_experiment_client_list_runs_page(mocker):
    mocker.patch.object(
        ExperimentClient, "_get", return_value=LIST_EXPERIMENT_RUNS_RESPONSE
    )
    schema_mock = mocker.patch(
        "faculty.clients.experiment.ListExperimentRunsResponseSchema"
    )

    client = ExperimentClient(mocker.Mock())
    list_result = client.list_runs(PROJECT_ID, start=20, limit=10)
    assert list_result == LIST_EXPERIMENT_RUNS_RESPONSE

    schema_mock.assert_called_once_with()
    ExperimentClient._get.assert_called_once_with(
        "/project/{}/run".format(PROJECT_ID),
        schema_mock.return_value,
        params=[("start", 20), ("limit", 10)],
    )


def test_log_run_data(mocker):
    mocker.patch.object(ExperimentClient, "_patch_raw")
    run_data_schema_mock = mocker.patch(
        "faculty.clients.experiment.ExperimentRunDataSchema"
    )
    run_data_dump_mock = run_data_schema_mock.return_value.dump

    client = ExperimentClient(mocker.Mock())
    client.log_run_data(
        PROJECT_ID,
        EXPERIMENT_RUN_ID,
        metrics=[METRIC],
        params=[PARAM],
        tags=[TAG],
    )

    run_data_schema_mock.assert_called_once_with()
    run_data_dump_mock.assert_called_once_with(
        {"metrics": [METRIC], "params": [PARAM], "tags": [TAG]}
    )
    ExperimentClient._patch_raw.assert_called_once_with(
        "/project/{}/run/{}/data".format(PROJECT_ID, EXPERIMENT_RUN_ID),
        json=run_data_dump_mock.return_value,
    )


def test_log_run_data_param_conflict(mocker):
    message = "bad params"
    error_code = "conflicting_params"
    response_mock = mocker.Mock()
    response_mock.json.return_value = {"parameterKeys": ["bad-key"]}
    exception = Conflict(response_mock, message, error_code)

    mocker.patch.object(ExperimentClient, "_patch_raw", side_effect=exception)

    client = ExperimentClient(mocker.Mock())

    with pytest.raises(ParamConflict, match=message):
        client.log_run_data(PROJECT_ID, EXPERIMENT_RUN_ID, params=[PARAM])


def test_log_run_data_other_conflict(mocker):
    response_mock = mocker.Mock()
    exception = Conflict(response_mock, "", "")

    mocker.patch.object(ExperimentClient, "_patch_raw", side_effect=exception)
    client = ExperimentClient(mocker.Mock())

    with pytest.raises(Conflict):
        client.log_run_data(PROJECT_ID, EXPERIMENT_RUN_ID, params=[PARAM])


def test_log_run_data_empty(mocker):
    mocker.patch.object(ExperimentClient, "_patch_raw")

    client = ExperimentClient(mocker.Mock())

    client.log_run_data(PROJECT_ID, EXPERIMENT_RUN_ID)
    ExperimentClient._patch_raw.assert_not_called()<|MERGE_RESOLUTION|>--- conflicted
+++ resolved
@@ -38,12 +38,9 @@
     PageSchema,
     Pagination,
     PaginationSchema,
-<<<<<<< HEAD
-=======
     Param,
     ParamConflict,
     ParamSchema,
->>>>>>> 120f4c29
     Tag,
     TagSchema,
 )
